r"""
Interval Exchange Transformations and Linear Involution

An interval exchange transformation is a map defined on an interval (see
help(iet.IntervalExchangeTransformation) for a more complete help.

EXAMPLES::

    sage: from surface_dynamics import *

Initialization of a simple iet with integer lengths::

    sage: T = iet.IntervalExchangeTransformation(Permutation([3,2,1]), [3,1,2])
    sage: T
    Interval exchange transformation of [0, 6[ with permutation
    1 2 3
    3 2 1

Rotation corresponds to iet with two intervals::

    sage: p = iet.Permutation('a b', 'b a')
    sage: T = iet.IntervalExchangeTransformation(p, [1, (sqrt(5)-1)/2])
    sage: T.in_which_interval(0)
    'a'
    sage: T.in_which_interval(T(0))
    'a'
    sage: T.in_which_interval(T(T(0)))
    'b'
    sage: T.in_which_interval(T(T(T(0))))
    'a'

There are two plotting methods for iet::

    sage: p = iet.Permutation('a b c','c b a')
    sage: T = iet.IntervalExchangeTransformation(p, [1, 2, 3])

.. plot the domain and the range of T::

    sage: T.plot_two_intervals()   # not tested (problem with matplotlib font cache)
    Graphics object consisting of 12 graphics primitives

.. plot T as a function::

    sage: T.plot_function()  # not tested (problem with matplotlib font cache)
    Graphics object consisting of 3 graphics primitives
"""
#*****************************************************************************
#       Copyright (C) 2019 Vincent Delecroix <20100.delecroix@gmail.com>
#
#  Distributed under the terms of the GNU General Public License (GPL)
#  as published by the Free Software Foundation; either version 2 of
#  the License, or (at your option) any later version.
#                  https://www.gnu.org/licenses/
#*****************************************************************************

from __future__ import print_function, absolute_import
from six.moves import range, map, filter, zip

from copy import copy
from sage.modules.free_module_element import free_module_element
from sage.rings.all import ZZ, QQ

from .template import side_conversion, interval_conversion
from .labelled import LabelledPermutationIET


def wedge(u, v):
    r"""
    Return the wedge of the vectors ``u`` and ``v``
    """
    d = len(u)
    R = u.base_ring()
    assert len(u) == len(v) and v.base_ring() == R
    return free_module_element(R, d*(d-1)//2, [(u[i]*v[j] - u[j]*v[i]) for i in range(d-1) for j in range(i+1,d)])


class IntervalExchangeTransformation:
    r"""
    Interval exchange transformation

    INPUT:

    - ``permutation`` - a permutation (LabelledPermutationIET)

    - ``lengths`` - the list of lengths

    EXAMPLES::

        sage: from surface_dynamics import *

    Direct initialization::

        sage: p = iet.IET(('a b c','c b a'),{'a':1,'b':1,'c':1})
        sage: p.permutation()
        a b c
        c b a
        sage: p.lengths()
        (1, 1, 1)

    Initialization from a iet.Permutation::

        sage: perm = iet.Permutation('a b c','c b a')
        sage: l = vector([0.5,1,1.2])
        sage: t = iet.IET(perm,l)
        sage: t.permutation() == perm
        True
        sage: t.lengths() == l
        True

    Initialization from a Permutation::

        sage: p = Permutation([3,2,1])
        sage: iet.IET(p, [1,1,1])
        Interval exchange transformation of [0, 3[ with permutation
        1 2 3
        3 2 1

    If it is not possible to convert lengths to real values an error is raised::

        sage: iet.IntervalExchangeTransformation(('a b','b a'),['e','f'])
        Traceback (most recent call last):
        ...
        TypeError: unable to convert x (='e') into a real number

    The value for the lengths must be positive::

        sage: iet.IET(('a b','b a'),[-1,-1])
        Traceback (most recent call last):
        ...
        ValueError: lengths must be non-negative, got -1.0
    """
    def __init__(self, permutation=None, lengths=None, base_ring=None):
        r"""
        INPUT:

        - ``permutation`` - a permutation (LabelledPermutationIET)

        - ``lengths`` - the list of lengths

        TESTS::

            sage: from surface_dynamics import *

            sage: p = iet.IntervalExchangeTransformation(('a','a'), [1])
            sage: p == loads(dumps(p))
            True
        """
        from sage.modules.free_module_element import free_module_element as vector

        if permutation is None or lengths is None:
            self._permutation = None
            self._lengths = []
            self._base_ring = None
            self._vector_space = None
        else:
            self._permutation = copy(permutation)
            if isinstance(lengths, dict):
                l = [0] * len(permutation)
                rank = permutation._alphabet.rank
                for letter, length in lengths.items():
                    l[rank(letter)] = length
                lengths = l
            self._lengths = vector(lengths)
            if self._lengths is lengths:
                # NOTE: vector(.) never performs copy
                self._lengths = self._lengths.__copy__()
            V = self._lengths.parent()
            self._base_ring = self._lengths.base_ring()
            self._vector_space = V.ambient_module()

    def vector_space(self):
        return self._vector_space

    def base_ring(self):
        r"""
        Return the base ring over which the lengths are defined

        EXAMPLES::

            sage: from surface_dynamics import *
            sage: p = iet.Permutation('a b', 'b a')

            sage: T = iet.IntervalExchangeTransformation(p, [3, 12])
            sage: T.base_ring()
            Integer Ring

            sage: T = iet.IntervalExchangeTransformation(p, [3, 12/5])
            sage: T.base_ring()
            Rational Field

            sage: T = iet.IntervalExchangeTransformation(p, [3, AA(12).sqrt()])
            sage: T.base_ring()
            Algebraic Real Field

            sage: sqrt2 = QuadraticField(2).gen()
            sage: T = iet.IntervalExchangeTransformation(p, [1, sqrt2])
            sage: T.base_ring()
            Number Field in a ...
        """
        return self._base_ring

    def permutation(self):
        r"""
        Returns the permutation associated to this iet.

        OUTPUT:

        permutation -- the permutation associated to this iet

        EXAMPLES::

            sage: from surface_dynamics import *

            sage: perm = iet.Permutation('a b c','c b a')
            sage: p = iet.IntervalExchangeTransformation(perm,(1,2,1))
            sage: p.permutation() == perm
            True
        """
        return copy(self._permutation)

    def length(self, label=None):
        r"""
        Return the length of a subinterval, or if ``label`` is None the total length.

        EXAMPLES::

            sage: from surface_dynamics import *

            sage: t = iet.IntervalExchangeTransformation(('a b','b a'), [1,3])
            sage: t.length()
            4
            sage: t.length('a')
            1
            sage: t.length('b')
            3
        """
        if label is None:
            return sum(self._lengths)
        else:
            i = self._permutation._alphabet.rank(label)
            return self._lengths[i]

    def lengths(self):
        r"""
        Return the list of lengths associated to this iet.

        OUTPUT:

        vector -- the list of lengths of subinterval (the order of the entries
                  correspond to the alphabet)

        EXAMPLES::

            sage: from surface_dynamics import *

            sage: p = iet.IntervalExchangeTransformation(('a b','b a'),[1,3])
            sage: p.lengths()
            (1, 3)
        """
        return self._lengths.__copy__()

    def translations(self):
        r"""
        Return the vector of translations operated on each intervals.

        EXAMPLES::

            sage: from surface_dynamics import *
            sage: p = iet.Permutation('a b c', 'c b a')
            sage: T = iet.IntervalExchangeTransformation(p, [5,1,3])
            sage: T.translations()
            (4, -2, -6)

        The order of the entries correspond to the alphabet::

            sage: p = iet.Permutation('a c d b', 'b d c a', alphabet='abcd')
            sage: T = iet.IntervalExchangeTransformation(p, [1, 1, 1, 1])
            sage: T.translations()
            (3, -3, 1, -1)

        This vector is covariant with respect to the Rauzy matrices::

            sage: p = iet.Permutation('a b c d', 'd c b a')
            sage: R = p.rauzy_diagram()
            sage: g = R.path(p, *'ttbtbtbtbb')
            sage: T = g.self_similar_iet()
            sage: for i in range(12):
            ....:     S, code = T.zorich_move(iterations=i, data=True)
            ....:     gg = R.path(p, *code)
            ....:     m = gg.matrix()
            ....:     assert m * S.lengths() == T.lengths()
            ....:     assert m.transpose() * T.translations() == S.translations()
        """
        dom_sg = self.domain_singularities()
        im_sg = self.range_singularities()

        p = self._permutation._labels
        top_twin = self._permutation._twin[0]
        top = p[0]
        bot = p[1]

        translations = self.vector_space()()
        for i0,j in enumerate(top):
            i1 = top_twin[i0]
            translations[j] = im_sg[i1] - dom_sg[i0]

        return translations

    def sah_arnoux_fathi_invariant(self):
        r"""
        Return the Sah-Arnoux-Fathi invariant

        The interval exchange needs to be defined over a number field. The output
        is then a vector with rational entries of dimension `d (d-1) / 2` where
        `d` is the degree of the field.

        EXAMPLES:

        The golden rotation::

            sage: from surface_dynamics import *
            sage: p = iet.Permutation('a b','b a')
            sage: R = p.rauzy_diagram()
            sage: g = R.path(p, 't', 'b')
            sage: T = g.self_similar_iet()
            sage: T.sah_arnoux_fathi_invariant()
            (2)

        The Sah-Arnoux-Fathi invariant is not changed under Rauzy
        (or Zorich) induction::

            sage: S = T.zorich_move(iterations=100)
            sage: S.sah_arnoux_fathi_invariant()
            (2)
            sage: (T.length().n(), S.length().n())
            (2.61803398874989, 0.000000000000000)

        An other rotation::

            sage: g = R.path(p, 't', 'b', 'b')
            sage: T = g.self_similar_iet()
            sage: T.sah_arnoux_fathi_invariant()
            (1)
            sage: T.rauzy_move().sah_arnoux_fathi_invariant()
            (1)

        Arnoux-Yoccoz in genus 3::

            sage: x = polygen(ZZ)
            sage: poly = x^3 - x^2 - x - 1
            sage: l = max(poly.roots(AA, False))
            sage: K.<a> = NumberField(poly, embedding=l)
            sage: top = 'A1l A1r A2 B1 B2 C1 C2'
            sage: bot = 'A1r B2 B1 C2 C1 A2 A1l'
            sage: p = iet.Permutation(top, bot)
            sage: lengths = vector((a+1, a**2-a-1, a**2, a, a, 1, 1))
            sage: T = iet.IntervalExchangeTransformation(p, lengths)
            sage: T.sah_arnoux_fathi_invariant()
            (0, 0, 0)

        Arnoux-Yoccoz examples in genus 4 (an auto-similar iet)::

            sage: x = polygen(ZZ)
            sage: poly = x^4 - x^3 - x^2 - x - 1
            sage: l = max(poly.roots(AA, False))
            sage: K.<a> = NumberField(poly, embedding=l)
            sage: top = 'A1l A1r A2 B1 B2 C1 C2 D1 D2'
            sage: bot = 'A1r B2 B1 C2 C1 D2 D1 A2 A1l'
            sage: p = iet.Permutation(top, bot)
            sage: lengths = vector((a**4-a**3, 2*a**3-a**4, a**3, a**2, a**2, a, a, 1, 1))
            sage: T = iet.IntervalExchangeTransformation(p, lengths)
            sage: T.sah_arnoux_fathi_invariant()
            (0, 0, 0, 0, 0, 0)
            sage: T.zorich_move(iterations=10).sah_arnoux_fathi_invariant()
            (0, 0, 0, 0, 0, 0)

        A cubic example in genus 4 (H_4(6)^hyp)::

            sage: p = iet.Permutation([0, 1, 2, 3, 4, 5, 6, 7], [7, 6, 5, 4, 3, 2, 1, 0])
            sage: x = polygen(QQ)
            sage: poly = x^3 - 6*x^2 + 9*x - 3
            sage: emb = AA.polynomial_root(poly, RIF(1.64, 1.66))
            sage: K.<A> = NumberField(poly, embedding=emb)
            sage: lengths= (-4*A^2 + 4*A + 18, -2*A^2 + 19*A - 25, 168*A^2 - 355*A + 128,
            ....:           586*A^2 - 1317*A + 576, -725*A^2 + 1626*A - 707,
            ....:           -11*A^2 - 6*A + 41, -32*A^2 + 100*A - 77, 20*A^2 - 71*A + 63)
            sage: S = iet.IntervalExchangeTransformation(p, lengths)
            sage: S.permutation().stratum_component()
            H_4(6)^hyp
            sage: S.sah_arnoux_fathi_invariant()
            (0, 0, 0)
            sage: S.zorich_move('left', 120).normalize(17) == S
            True

        A quartic example in genus 4 (H_4(6)^even)::

            sage: p = iet.Permutation([0, 1, 2, 3, 4, 5, 6, 7], [7, 1, 0, 5, 4, 3, 2, 6])
            sage: poly = x^4 - 7*x^3 + 14*x^2 - 8*x + 1
            sage: emb = AA.polynomial_root(poly, RIF(0.17, 0.18))
            sage: K.<A> = NumberField(poly, embedding=emb)
            sage: lengths = (2*A^3 - 18*A^2 + 44*A - 4, -10*A^3 + 55*A^2 - 60*A + 10,
            ....:    15*A^3 - 90*A^2 + 120*A - 15, -16*A^3 + 94*A^2 - 132*A + 22,
            ....:    9*A^3 - 56*A^2 + 88*A - 13, 4*A^3 - 16*A^2 + 3*A + 2,
            ....:    -8*A^3 + 57*A^2 - 101*A + 16, 4*A^3 - 26*A^2 + 38*A - 3)
            sage: S = iet.IntervalExchangeTransformation(p, lengths)
            sage: S.permutation().stratum_component()
            H_4(6)^even
            sage: S.sah_arnoux_fathi_invariant()
            (0, 0, 0, 0, 0, 0)
            sage: S.zorich_move('left', 38).normalize(15) == S
            True
        """
        if self.base_ring() is ZZ:
            return free_module_element(ZZ, [])
        elif self.base_ring() is QQ:
            return free_module_element(QQ, [])

        try:
            K, from_V, to_V = self.base_ring().vector_space()
        except (AttributeError, ValueError):
            raise ValueError("the interval exchange needs to be define over a number field")

        return sum(wedge(to_V(u), to_V(v)) for u,v in zip(self.lengths(), self.translations()))

    def normalize(self, total=1, inplace=False):
        r"""
        Returns a interval exchange transformation of normalized lengths.

        The normalization consist in consider a constant homothetic value for
        each lengths in such way that the sum is given (default is 1).

        INPUT:

        - ``total`` - (default: 1) The total length of the interval

        OUTPUT:

        iet -- the normalized iet

        EXAMPLES::

            sage: from surface_dynamics import *

            sage: t = iet.IntervalExchangeTransformation(('a b','b a'), [1,3])
            sage: t.length()
            4
            sage: s = t.normalize(2)
            sage: s.length()
            2
            sage: s.lengths()
            (1/2, 3/2)
        """
        try:
            y = float(total)
        except ValueError:
            raise TypeError("unable to convert x (='%s') into a real number"  %(str(x)))

        if total <= 0:
            raise ValueError("the total length must be positive, got {}".format(total))

        if inplace:
            res = self
        else:
            res = copy(self)

        res._lengths *= total / res.length()
        if not inplace:
            return res

    def __repr__(self):
        r"""
        A representation string.

        EXAMPLES::

            sage: from surface_dynamics import *

            sage: a = iet.IntervalExchangeTransformation(('a','a'),[1])
            sage: a   #indirect doctest
            Interval exchange transformation of [0, 1[ with permutation
            a
            a
        """
        interval = "[0, %s["%self.length()
        s = "Interval exchange transformation of %s "%interval
        s += "with permutation\n%s"%self._permutation
        return s

    def is_identity(self):
        r"""
        Returns True if self is the identity.

        OUTPUT:

        boolean -- the answer

        EXAMPLES::

            sage: from surface_dynamics import *

            sage: p = iet.Permutation("a b","b a")
            sage: q = iet.Permutation("c d","d c")
            sage: s = iet.IET(p, [1,5])
            sage: t = iet.IET(q, [5,1])
            sage: (s*t).is_identity()
            True
            sage: (t*s).is_identity()
            True
        """
        return self._permutation.is_identity()

    def inverse(self):
        r"""
        Returns the inverse iet.

        OUTPUT:

        iet -- the inverse interval exchange transformation

        EXAMPLES::

            sage: from surface_dynamics import *

            sage: p = iet.Permutation("a b","b a")
            sage: s = iet.IET(p, [1,sqrt(2)-1])
            sage: t = s.inverse()
            sage: t.permutation()
            b a
            a b
            sage: t.lengths()
            (1, sqrt(2) - 1)
            sage: t*s
            Interval exchange transformation of [0, sqrt(2)[ with permutation
            aa bb
            aa bb

        We can verify with the method .is_identity()::

            sage: p = iet.Permutation("a b c d","d a c b")
            sage: s = iet.IET(p, [1, sqrt(2), sqrt(3), sqrt(5)])
            sage: (s * s.inverse()).is_identity()
            True
            sage: (s.inverse() * s).is_identity()
            True
        """
        res = copy(self)
        res._permutation = self._permutation.top_bottom_inverse()
        return res

    def erase_marked_points(self):
        """
        Remove the marked points.

        EXAMPLES::

            sage: from surface_dynamics import *
            sage: p = iet.Permutation([0,1,2,3,4], [4,2,3,0,1])
            sage: T1 = iet.IntervalExchangeTransformation(p, [13,2,4,5,7])
            sage: T1.erase_marked_points()
            Interval exchange transformation of [0, 40[ with permutation
            0 4
            4 0

        TESTS:

            sage: K.<a> = NumberField(x^5 - 2, embedding=AA(2)**(1/5))

        Left side fake zero::

            sage: p = iet.Permutation([1,5,3,4,6,2], [3,2,5,1,4,6])
            sage: T1 = iet.IntervalExchangeTransformation(p, [1, a, a**2, a**3, a**4, 1 + a])
            sage: T2 = T1.erase_marked_points()
            sage: T2
            Interval exchange transformation of [0, a^4 + a^3 + a^2 + 3*a + 2[ with permutation
            1 3 4 2
            3 2 1 4
            sage: T2.permutation().stratum()
            H_2(2)
            sage: assert T2.length(1) == T1.length(1) + T1.length(5)
            sage: assert T2.length(2) == T1.length(2)
            sage: assert T2.length(3) == T1.length(3) + T1.length(5)
            sage: assert T2.length(4) == T1.length(4) + T1.length(6)
            sage: assert T1.sah_arnoux_fathi_invariant() == T2.sah_arnoux_fathi_invariant()

        Right side fake zero::

            sage: p = iet.Permutation([1,3,4,5,2], [3,2,5,1,4])
            sage: T1 = iet.IntervalExchangeTransformation(p, [1,a,a**2,a**3,a**4])
            sage: T2 = T1.erase_marked_points()
            sage: T2
            Interval exchange transformation of [0, a^4 + 2*a^3 + a^2 + a + 1[ with permutation
            1 3 4 2
            3 2 1 4
            sage: T2.permutation().stratum()
            H_2(2)
            sage: assert T2.length(1) == T1.length(1)
            sage: assert T2.length(2) == T1.length(2) + T1.length(5)
            sage: assert T2.length(3) == T1.length(3)
            sage: assert T2.length(4) == T1.length(4) + T1.length(5)
            sage: assert T1.sah_arnoux_fathi_invariant() == T2.sah_arnoux_fathi_invariant()

        Left and right sides fake zeros::

            sage: p = iet.Permutation([1,5,3,4,6,2], [3,2,6,5,1,4])
            sage: T1 = iet.IntervalExchangeTransformation(p, [1,a+1,a**2+1,a**3,a**4-a,a**3+a+1])
            sage: T2 = T1.erase_marked_points()
            sage: T2
            Interval exchange transformation of [0, 2*a^4 + 2*a^3 + a^2 + a + 5[ with permutation
            1 3 4 2
            3 2 1 4
            sage: T2.permutation().stratum()
            H_2(2)
            sage: assert T2.length(1) == T1.length(1) + T1.length(5)
            sage: assert T2.length(2) == T1.length(2) + T1.length(6)
            sage: assert T2.length(3) == T1.length(3) + T1.length(5)
            sage: assert T2.length(4) == T1.length(4) + T1.length(6)
            sage: assert T1.sah_arnoux_fathi_invariant() == T2.sah_arnoux_fathi_invariant()

        Left-right fake zero::

            sage: p = iet.Permutation([1,3,4,2,5], [2,3,5,1,4])
            sage: T1 = iet.IntervalExchangeTransformation(p, [1, a+1, a**2, a**3, a**4-a])
            sage: T2 = T1.erase_marked_points()
            sage: T2
            Interval exchange transformation of [0, 2*a^4 + 2*a^3 + a^2 - a + 2[ with permutation
            1 3 4 2
            2 3 1 4
            sage: T2.permutation().stratum()
            H_2(2)
            sage: assert T2.length(1) == T1.length(1) + T1.length(5)
            sage: assert T2.length(2) == T1.length(2) + T1.length(5)
            sage: assert T2.length(3) == T1.length(3)
            sage: assert T2.length(4) == T1.length(4) + T1.length(2)
            sage: assert T1.sah_arnoux_fathi_invariant() == T2.sah_arnoux_fathi_invariant()

        A small example that end up wrong::

            sage: p = iet.Permutation([0,2,1,3,4], [4,0,1,2,3])
            sage: K.<a> = NumberField(x^2 - 2, embedding=AA(2)**(1/2))
            sage: lengths = [1, a + 1, a, a + 1, 2*a - 2]
            sage: T = iet.IntervalExchangeTransformation(p, lengths)
            sage: U = T.erase_marked_points()
            sage: U.permutation().stratum()
            H_2(2)
            sage: assert T.sah_arnoux_fathi_invariant() == U.sah_arnoux_fathi_invariant()

            sage: top = [0, 1, 2, 3, 4, 5, 6, 7, 8, 9, 10, 11, 12, 13, 14, 15, 16]
            sage: bot = [15, 11, 12, 9, 10, 7, 8, 5, 6, 2, 3, 4, 16, 14, 0, 1, 13]
            sage: p = iet.Permutation(top, bot)
            sage: x = polygen(QQ)
            sage: poly = x^6 - 6*x^4 + 9*x^2 - 3
            sage: emb = AA.polynomial_root(poly, RIF(1.25, 1.30))
            sage: K.<a> = NumberField(poly, embedding=emb)
            sage: lengths = (-2*a^4 + 7*a^2 - 6, 10/3*a^4 - 17*a^2 + 19, -a^4 + 6*a^2 - 7,
            ....:     -1/3*a^4 + 3*a^2 - 4, -2/3*a^4 + 3*a^2 - 3, 2/3*a^4 + 11*a^2 - 20,
            ....:     2/3*a^4 + 11*a^2 - 20, 8*a^4 - 35*a^2 + 36, 8*a^4 - 35*a^2 + 36,
            ....:     -29/3*a^4 + 42*a^2 - 43, -29/3*a^4 + 42*a^2 - 43, 8/3*a^4 - 28*a^2 + 39,
            ....:     8/3*a^4 - 28*a^2 + 39, -4*a^4 + 20*a^2 - 22, 4/3*a^4 - 4*a^2 + 3,
            ....:     -8/3*a^4 + 16*a^2 - 19, 8/3*a^4 - 14*a^2 + 16)
            sage: T = iet.IntervalExchangeTransformation(p, lengths)
            sage: T.permutation().stratum_component()
            H_4(6, 0^9)^hyp
            sage: T.sah_arnoux_fathi_invariant()
            (0, 0, 0, 0, 0, 0, 0, 0, 0, 0, 0, 0, 0, 0, 0)
            sage: U = T.erase_marked_points()
            sage: U.permutation().stratum_component()
            H_4(6)^hyp
            sage: U.sah_arnoux_fathi_invariant()
            (0, 0, 0, 0, 0, 0, 0, 0, 0, 0, 0, 0, 0, 0, 0)
        """
        p = self._permutation.__copy__()
        n = len(p)
        lengths = self._lengths
        tt, tb = self._permutation._twin
        lt, lb = self._permutation._labels
        newlengths = list(self._lengths)
        assert max(lt) < len(newlengths)
        assert max(lb) < len(newlengths)
        remove = set()
        newtop = []
        i = 0

        # singularities strictly in the middle
        while i < n:
            k = 1
            while i + k < n and tt[i] + k == tt[i + k]:
                k += 1
            newlengths[lt[i]] = sum(lengths[j] for j in range(i, i+k))
            for j in range(i+1, i+k):
                remove.add(lt[j])
            newtop.append(lt[i])
            i += k

        if remove:
            newbot = [j for j in lb if j not in remove]
            assert set(newtop) == set(newbot)
            p._labels = [newtop, newbot]
            p._init_twin(p._labels)
            tt, tb = p._twin
            lt, lb = newtop, newbot
            n = len(lt)

        i0 = tb[0] - 1
        i1 = tt[0] - 1
        if len(newtop) > 2 and i0 > 0 and i1 > 0 and tt[i0] == i1:
            # left end fake zero
            # the permutation looks like
            # A ... C B ...
            # B ... C A ...
            # backward top-left
            # A ... C B ...   l(A) <- l(A) + l(C)
            # C B ... A ...
            # fusion C in B
            # A ... B ...
            # B ... A ...
            assert lt[i0] == lb[i1]
            A = lt[0]
            B = lb[0]
            C = lt[i0]
            newlengths[A] += newlengths[C]
            newlengths[B] += newlengths[C]
            newlengths[C] = 0
            newtop.pop(newtop.index(C))

            newbot = [i for i in lb if i != C]
            p._labels = [newtop, newbot]
            assert set(newtop) == set(newbot)
            p._init_twin(p._labels)
            tt, tb = p._twin
            lt, lb = newtop, newbot
            n = len(lt)

        i0 = tb[-1] + 1
        i1 = tt[-1] + 1
        if len(newtop) > 2 and i0 < n and i1 < n and tt[i0] == i1:
            # right end fake zero
            # the permutation looks like
            # ... B C ... A
            # ... A C ... B
            # backward top-right
            # ... B C ... A
            # ... A ... B C
            # fusion C in B
            # ... B ... A
            # ... A ... B
            assert lt[i0] == lb[i1]
            A = lt[-1]
            B = lb[-1]
            C = lt[i0]
            assert newtop[-1] == A
            newlengths[A] += newlengths[C]
            newlengths[B] += newlengths[C]
            newlengths[C] = 0
            newtop.pop(newtop.index(C))

            newbot = [i for i in lb if i != C]
            assert set(newtop) == set(newbot)
            p._labels = [newtop, newbot]
            p._init_twin(p._labels)
            tt, tb = p._twin
            lt, lb = newtop, newbot
            n = len(lt)

        i0 = tb[0] - 1 # D
        i1 = tt[0] - 1 # C
        if len(newtop) > 2 and tb[i1] == tt[i0] == n-1:
            # left-right end fake zero
            # the permutation looks like
            # A ... D B ... C  or  A ... D B  or  A B ... C
            # B ... C A ... D      B A ... D      B ... C A
            #                      (B=C case)     (A=D case)
            assert lb[-1] == lt[i0] and lt[-1] == lb[i1]
            A = lt[0]
            B = lb[0]
            C = lb[i1]
            D = lt[i0]
            assert newtop[0] == A and newtop[-1] == C and B != D
            assert A in newtop and B in newtop and C in newtop and D in newtop
            if B == C:
                # A ... D B
                # B A ... D
                # backward bot-left
                # D A ... B    l(B) <- l(B) + l(D)
                # B A ... D
                # backward top-right
                # D A ... B    l(B) <- l(B) + l(A)
                # B ... D A
                # fusion A in D
                # D ... B
                # B ... D
                assert newtop[0] == A and newtop[-1] == B and newtop[-2] == D
                newlengths[B] += newlengths[A] + newlengths[D]
                newlengths[D] += newlengths[A]
                newlengths[A] = 0
                newtop.pop(0)
                newtop.pop(-2)
                newtop.insert(0, D)
                assert newtop[0] == D and newtop[-1] == B

                newbot = [i for i in lb if i != A]

            elif A == D:
                # A B ... C
                # B ... C A
                # backward bot-right
                # A ... C B   l(A) <- l(A) + l(B)
                # B ... C A
                # backward top-left
                # A ... C B   l(A) <- l(A) + l(C)
                # C B ... A
                # fusion C in B
                # A ... B
                # B ... A
                newlengths[A] += newlengths[B] + newlengths[C]
                newlengths[B] += newlengths[C]
                newlengths[C] = 0
                assert newtop[-1] == C
                assert newtop[1] == B
                newtop.pop(-1)
                newtop.pop(1)
                newtop.append(B)
                assert newtop[0] == A and newtop[-1] == B, (newtop, A, B)
                assert C not in newtop
                newbot = [i for i in lb if i != C]

            else:
                # do backward Rauzy top-left / bottom-right
                # A ... D ... C B     l(A) <- l(A) + l(C)
                # C B ... A ... D     l(D) <- l(D) + l(B)
                # fusion C in B
                # A ... D ... B
                # B ... A ... D
                newlengths[A] += newlengths[C]  # backward rauzy
                newlengths[D] += newlengths[B]  # backward rauzy
                newlengths[B] += newlengths[C]  # absorption
                newlengths[C] = 0
                newtop.pop(newtop.index(C))
                newtop.pop(newtop.index(B))
                newtop.append(B)
                newbot = [i for i in lb if i != C]

            assert set(newtop) == set(newbot)
            p._labels = [newtop, newbot]
            p._init_twin(p._labels)
            tt, tb = p._twin
            lt, lb = newtop, newbot

        unrank = self._permutation.alphabet().unrank
        newtop = [unrank(lab) for lab in lt]
        newbot = [unrank(lab) for lab in lb]
        newlengths = [newlengths[j] for j in lt]
        p = LabelledPermutationIET([newtop, newbot])
        return IntervalExchangeTransformation(p, newlengths)

    def __mul__(self, other):
        r"""
        Composition of iet.

        The domain (i.e. the length) of the two iets must be the same). The
        alphabet chosen depends on the permutation.

        TESTS:

            sage: from surface_dynamics import *

        ::

            sage: p = iet.Permutation("a b", "a b")
            sage: t = iet.IET(p, [1,1])
            sage: r = t*t
            sage: r.permutation()
            aa bb
            aa bb
            sage: r.lengths()
            (1, 1)

        ::

            sage: p = iet.Permutation("a b","b a")
            sage: t = iet.IET(p, [1,1])
            sage: r = t*t
            sage: r.permutation()
            ab ba
            ab ba
            sage: r.lengths()
            (1, 1)

        ::

            sage: p = iet.Permutation("1 2 3 4 5","5 4 3 2 1")
            sage: q = iet.Permutation("a b","b a")
            sage: s = iet.IET(p, [1]*5)
            sage: t = iet.IET(q, [1/2, 9/2])
            sage: r = s*t
            sage: r.permutation()
            a5 b1 b2 b3 b4 b5
            b5 a5 b4 b3 b2 b1
            sage: r.lengths()
            (1/2, 1, 1, 1, 1, 1/2)
            sage: r = t*s
            sage: r.permutation()
            1b 2b 3b 4b 5a 5b
            5b 4b 3b 2b 1b 5a
            sage: r.lengths()
            (1, 1, 1, 1, 1/2, 1/2)
            sage: t = iet.IET(q, [3/2, 7/2])
            sage: r = s*t
            sage: r.permutation()
            a4 a5 b1 b2 b3 b4
            a5 b4 a4 b3 b2 b1
            sage: r.lengths()
            (1/2, 1, 1, 1, 1, 1/2)
            sage: t = iet.IET(q, [5/2,5/2])
            sage: r = s*t
            sage: r.permutation()
            a3 a4 a5 b1 b2 b3
            a5 a4 b3 a3 b2 b1
            sage: r = t*s
            sage: r.permutation()
            1b 2b 3a 3b 4a 5a
            3b 2b 1b 5a 4a 3a

        ::

            sage: p = iet.Permutation("a b","b a")
            sage: s = iet.IET(p, [4,2])
            sage: q = iet.Permutation("c d","d c")
            sage: t = iet.IET(q, [3, 3])
            sage: r1 = t * s
            sage: r1.permutation()
            ac ad bc
            ad bc ac
            sage: r1.lengths()
            (1, 3, 2)
            sage: r2 = s * t
            sage: r2.permutation()
            ca cb da
            cb da ca
            sage: r2.lengths()
            (1, 2, 3)
        """
        assert(
            isinstance(other, IntervalExchangeTransformation) and
            self.length() == other.length())

        from .labelled import LabelledPermutationIET

        other_sg = other.range_singularities()[1:]
        self_sg = self.domain_singularities()[1:]

        n_other = len(other._permutation)
        n_self = len(self._permutation)

        interval_other = other._permutation._labels[1]
        interval_self = self._permutation._labels[0]

        d_other = dict([(i, []) for i in interval_other])
        d_self = dict([(i, []) for i in interval_self])

        i_other = 0
        i_self = 0

        x = self.base_ring().zero()
        l_lengths = []
        while i_other < n_other and i_self < n_self:
            j_other = interval_other[i_other]
            j_self = interval_self[i_self]

            d_other[j_other].append(j_self)
            d_self[j_self].append(j_other)

            if other_sg[i_other] < self_sg[i_self]:
                l = other_sg[i_other] - x
                x = other_sg[i_other]
                i_other += 1
            elif other_sg[i_other] > self_sg[i_self]:
                l = self_sg[i_self] - x
                x = self_sg[i_self]
                i_self += 1
            else:
                l = self_sg[i_self] - x
                x = self_sg[i_self]
                i_other += 1
                i_self += 1

            l_lengths.append(((j_other,j_self),l))

        alphabet_other = other._permutation.alphabet()
        alphabet_self = self._permutation.alphabet()

        d_lengths = dict(l_lengths)

        l_lengths = []
        top_interval = []
        for i in other._permutation._labels[0]:
            for j in d_other[i]:
                a = alphabet_other.unrank(i)
                b = alphabet_self.unrank(j)
                top_interval.append(str(a)+str(b))
                l_lengths.append(d_lengths[(i,j)])

        bottom_interval = []
        for i in self._permutation._labels[1]:
            for j in d_self[i]:
                a = alphabet_other.unrank(j)
                b = alphabet_self.unrank(i)
                bottom_interval.append(str(a)+str(b))

        p = LabelledPermutationIET((top_interval,bottom_interval))
        return IntervalExchangeTransformation(p,l_lengths)

    def __eq__(self, other):
        r"""
        Tests equality

        TESTS::

            sage: from surface_dynamics import *

            sage: t = iet.IntervalExchangeTransformation(('a b','b a'),[1,1])
            sage: t == t
            True
        """
        return (
            isinstance(self, type(other)) and
            self._permutation == other._permutation and
            self._lengths == other._lengths)

    def __ne__(self, other):
        r"""
        Tests difference

        TESTS::

            sage: from surface_dynamics import *

            sage: t = iet.IntervalExchangeTransformation(('a b','b a'),[1,1])
            sage: t != t
            False
        """
        return (
            not isinstance(self, type(other)) or
            self._permutation != other._permutation or
            self._lengths != other._lengths)

    def recoding(self, n):
        r"""
        Recode this interval exchange transformation on the words of length
        ``n``.

        EXAMPLES::

            sage: from surface_dynamics import *
            sage: p = iet.Permutation('a d c b', 'b c a d', alphabet='abcd')
            sage: T = iet.IntervalExchangeTransformation(p, [119,213,82,33])
            sage: T.recoding(2)
            Interval exchange transformation of [0, 447[ with permutation
            ab db cc cb ba bd bc
            ba bd bc cc cb ab db
            sage: T.recoding(3)
            Interval exchange transformation of [0, 447[ with permutation
            aba abd abc dbc ccb cba bab bdb bcc bcb
            cba aba abd abc dbc bcc bcb ccb bab bdb
        """
        length = len(self._permutation)
        lengths = self._lengths
        A = self.permutation().alphabet()
        unrank = A.unrank

        top = self._permutation._labels[0]
        bot = self._permutation._labels[1]
        bot_twin = self._permutation._twin[1]

        sg_top = self.domain_singularities()[1:-1]  # iterates of the top singularities
        cuts = [[[i], lengths[i]] for i in bot]     # the refined bottom interval

        translations = self.translations()

        for step in range(n-1):
            i = 0
            y = self.base_ring().zero()
            new_sg_top = []
            limits = [0]
            for j,x in enumerate(sg_top):
                while y < x:
                    cuts[i][0].append(top[j])
                    y += cuts[i][1]
                    i += 1

                limits.append(i)
                if y != x:
                    cuts.insert(i, [cuts[i-1][0][:-1], cuts[i-1][1]])
                    cuts[i-1][1] -= y-x
                    cuts[i][0].append(top[j+1])
                    cuts[i][1] = y-x
                    i += 1
            while i < len(cuts):
                cuts[i][0].append(top[j+1])
                i += 1
            limits.append(len(cuts))

            # now we reorder cuts with respect to T according to the cut at
            # limits
            if step != n-2:
                new_cuts = []
                for j in bot_twin:
                    new_cuts.extend(cuts[limits[j]:limits[j+1]])
                cuts = new_cuts

        # build the new interval exchange transformations
        itop = [None]*(max(top)+1)
        for i,j in enumerate(top):
            itop[j] = i

        def key(x):
            return [itop[i] for i in x[0]]
        top = sorted(cuts, key=key)
        lengths = [y for x,y in top]
        top = [''.join(str(unrank(i)) for i in x) for x,y in top]
        bot = cuts
        bot = [''.join(str(unrank(i)) for i in x) for x,y in bot]

        from .labelled import LabelledPermutationIET
        p = LabelledPermutationIET((top,bot))
        return IntervalExchangeTransformation(p,lengths)

    def in_which_interval(self, x, interval=0):
        r"""
        Returns the letter for which x is in this interval.

        INPUT:

        - ``x`` - a positive number

        - ``interval`` - (default: 'top') 'top' or 'bottom'


        OUTPUT:

        label -- a label corresponding to an interval

        TESTS::

            sage: from surface_dynamics import *

            sage: t = iet.IntervalExchangeTransformation(('a b c','c b a'),[1,1,1])
            sage: t.in_which_interval(0)
            'a'
            sage: t.in_which_interval(0.3)
            'a'
            sage: t.in_which_interval(1)
            'b'
            sage: t.in_which_interval(1.9)
            'b'
            sage: t.in_which_interval(2)
            'c'
            sage: t.in_which_interval(2.1)
            'c'
            sage: t.in_which_interval(3)
            Traceback (most recent call last):
            ...
            ValueError: your value does not lie in [0; 3[

        .. and for the bottom interval::

            sage: t.in_which_interval(0,'bottom')
            'c'
            sage: t.in_which_interval(1.2,'bottom')
            'b'
            sage: t.in_which_interval(2.9,'bottom')
            'a'
        """
        interval = interval_conversion(interval)

        if x < 0 or x >= self.length():
            raise ValueError("your value does not lie in [0; {}[".format(self.length()))

        i = 0

        while x >= 0:
            x -= self._lengths[self._permutation._labels[interval][i]]
            i += 1

        i -= 1
        x += self._lengths[self._permutation._labels[interval][i]]

        j = self._permutation._labels[interval][i]
        return self._permutation._alphabet.unrank(j)

    def singularities(self):
        r"""
        The list of singularities of 'T' and 'T^{-1}'.

        OUTPUT:

        list -- two lists of positive numbers which corresponds to extremities
            of subintervals

        EXAMPLES::

            sage: from surface_dynamics import *

            sage: t = iet.IntervalExchangeTransformation(('a b','b a'),[1/2,3/2])
            sage: t.singularities()
            [[0, 1/2, 2], [0, 3/2, 2]]
        """
        return [self.domain_singularities(), self.range_singularities()]

    def domain_singularities(self):
        r"""
        Returns the list of singularities of T

        OUTPUT:

        list -- positive reals that corresponds to singularities in the top
            interval

        EXAMPLES::

            sage: from surface_dynamics import *

            sage: t = iet.IET(("a b","b a"), [1, sqrt(2)])
            sage: t.domain_singularities()
            [0, 1, sqrt(2) + 1]
        """
        l = [self.base_ring().zero()]
        for j in self._permutation._labels[0]:
            l.append(l[-1] + self._lengths[j])
        return l

    def range_singularities(self):
        r"""
        Returns the list of singularities of `T^{-1}`

        OUTPUT:

        list -- real numbers that are singular for `T^{-1}`


        EXAMPLES::

            sage: from surface_dynamics import *
            sage: t = iet.IET(("a b","b a"), [1, sqrt(2)])
            sage: t.range_singularities()
            [0, sqrt(2), sqrt(2) + 1]
        """
        l = [self.base_ring().zero()]
        for j in self._permutation._labels[1]:
            l.append(l[-1] + self._lengths[j])
        return l

    def __call__(self, value):
        r"""
        Return the image of value by this transformation

        EXAMPLES::

            sage: from surface_dynamics import *

            sage: t = iet.IntervalExchangeTransformation(('a b','b a'),[1/2,3/2])
            sage: t(0)
            3/2
            sage: t(1/2)
            0
            sage: t(1)
            1/2
            sage: t(3/2)
            1
        """
        assert(value >= 0 and value < self.length())

        dom_sg = self.domain_singularities()
        im_sg = self.range_singularities()

        a = self.in_which_interval(value)

        i0 = self._permutation[0].index(a)
        i1 = self._permutation[1].index(a)

        return value - dom_sg[i0] + im_sg[i1]

    def rauzy_move(self, side='right', iterations=1, data=False, error_on_saddles=True):
        r"""
        Performs a Rauzy move.

        INPUT:

        - ``side`` - 'left' (or 'l' or 0) or 'right' (or 'r' or 1)

        - ``iterations`` - integer (default :1) the number of iteration of Rauzy
           moves to perform

        - ``data`` - whether to return also the paths and composition of towers

        - ``error_on_saddles`` - (default: ``True``) whether to stop when a saddle
          is encountered

        OUTPUT:

        - ``iet`` -- the Rauzy move of self

        - ``path`` -- (if ``data=True``) a list of 't' and 'b'

        - ``towers`` -- (if ``data=True``) the towers of the Rauzy induction as a word morphism

        EXAMPLES::

            sage: from surface_dynamics import *

            sage: phi = QQbar((sqrt(5)-1)/2)
            sage: t1 = iet.IntervalExchangeTransformation(('a b','b a'),[1,phi])
            sage: t2 = t1.rauzy_move().normalize(t1.length())
            sage: l2 = t2.lengths()
            sage: l1 = t1.lengths()
            sage: l2[0] == l1[1] and l2[1] == l1[0]
            True

            sage: tt,path,sub = t1.rauzy_move(iterations=3, data=True)
            sage: tt
            Interval exchange transformation of [0, 0.3819660112501051?[ with
            permutation
            a b
            b a
            sage: path
            ['b', 't', 'b']
            sage: sub
            WordMorphism: a->aab, b->aabab

        The substitution can also be recovered from the Rauzy diagram::

            sage: p = t1.permutation()
            sage: p.rauzy_diagram().path(p, *path).substitution() == sub
            True

        An other examples involving 3 intervals::

            sage: t = iet.IntervalExchangeTransformation(('a b c','c b a'),[1,1,3])
            sage: t
            Interval exchange transformation of [0, 5[ with permutation
            a b c
            c b a
            sage: t1 = t.rauzy_move()
            sage: t1
            Interval exchange transformation of [0, 4[ with permutation
            a b c
            c a b
            sage: t2 = t1.rauzy_move()
            sage: t2
            Interval exchange transformation of [0, 3[ with permutation
            a b c
            c b a
            sage: t2.rauzy_move()
            Traceback (most recent call last):
            ...
            ValueError: saddle connection found
            sage: t2.rauzy_move(error_on_saddles=False)
            Interval exchange transformation of [0, 2[ with permutation
            a b
            a b

        Degenerate cases::

            sage: p = iet.Permutation('a b', 'b a')
            sage: T = iet.IntervalExchangeTransformation(p, [1,1])
            sage: T.rauzy_move(error_on_saddles=False)
            Interval exchange transformation of [0, 1[ with permutation
            a
            a
        """
        if data:
            towers = {a:[a] for a in self._permutation.letters()}
            path = []

        side = side_conversion(side)

        res = copy(self)
        for i in range(iterations):
            winner,(a,b,c) = res._rauzy_move(side, error_on_saddles=error_on_saddles)
            if data:
                if winner is None:
                    raise ValueError("does not handle degenerate situations")
                towers[a] = towers[b] + towers[c]
                path.append(winner)

        if data:
            from sage.combinat.words.morphism import WordMorphism
            return res, path, WordMorphism(towers)
        else:
            return res

    def backward_rauzy_move(self, winner, side='right'):
        r"""
        Return a new interval exchange transformation obtained by performing a backward Rauzy move.

        EXAMPLES::

            sage: from surface_dynamics import iet
            sage: perm = iet.Permutation('a b c d e f', 'f c b e d a')
            sage: x = polygen(QQ)
            sage: poly = x^3 - x^2 - x - 1
            sage: root = AA.polynomial_root(poly, RIF(1.8, 1.9))
            sage: K.<a> = NumberField(poly, embedding=root)
            sage: T = iet.IntervalExchangeTransformation(perm, [a**2, a-1, a + 2, 3, 2*a - 3, 1])
            sage: T
            Interval exchange transformation of [0, a^2 + 4*a + 2[ with permutation
            a b c d e f
            f c b e d a
            sage: S = T.backward_rauzy_move(0).backward_rauzy_move(1).backward_rauzy_move(1)
            sage: S
            Interval exchange transformation of [0, a^2 + 7*a + 4[ with permutation
            a b c f d e
            f b e d a c
            sage: S.rauzy_move(iterations=3) == T
            True
        """
        winner = interval_conversion(winner)
        side = side_conversion(side)
        res = copy(self)
        res._backward_rauzy_move(winner, side)
        return res

    def zorich_move(self, side='right', iterations=1, data=False):
        r"""
        Performs a Rauzy move.

        INPUT:

        - ``side`` - 'left' (or 'l' or 0) or 'right' (or 'r' or 1)

        - ``iterations`` - integer (default :1) the number of iteration of Rauzy
           moves to perform

        - ``data`` - whether to return also the path

        OUTPUT:

        - ``iet`` -- the Rauzy move of self

        - ``path`` -- (if ``data=True``) a list of 't' and 'b'

        EXAMPLES::

            sage: from surface_dynamics import *

            sage: p = iet.Permutation('a b c', 'c b a')
            sage: T = iet.IntervalExchangeTransformation(p, [12, 35, 67])
            sage: T.zorich_move()
            Interval exchange transformation of [0, 55[ with permutation
            a b c
            c a b
            sage: assert T.permutation() == p and T.lengths() == vector((12,35,67))

        A self similar example in genus 2::

            sage: p = iet.Permutation('a b c d', 'd a c b')
            sage: R = p.rauzy_diagram()
            sage: code = 'b'*4 + 't'*1 + 'b'*3 + 't'*1 + 'b'*3 + 't'*1 + 'b'*1 + 't'*1 + 'b'*4 + 't'*1 + 'b'*2 + 't'*7
            sage: g = R.path(p, *code)
            sage: m = g.matrix()
            sage: poly = m.charpoly()
            sage: l = max(poly.roots(AA, False))
            sage: K.<a> = NumberField(poly, embedding=l)
            sage: lengths = (m - a).right_kernel().basis()[0]
            sage: T = iet.IntervalExchangeTransformation(p, lengths)
            sage: T.normalize(a, inplace=True)
            sage: T
            Interval exchange transformation of [0, a[ with permutation
            a b c d
            d a c b
            sage: T2, path = T.zorich_move(iterations=12, data=True)
            sage: a*T2.lengths() == T.lengths()
            True
            sage: path == code
            True

        Saddle connection detection::

            sage: p = iet.Permutation('a b c', 'c b a')
            sage: T = iet.IntervalExchangeTransformation(p, [41, 22, 135])
            sage: T.zorich_move(iterations=100)
            Traceback (most recent call last):
            ...
            ValueError: saddle connection found
            sage: p = iet.Permutation('a b c d e f', 'f c b e d a')
            sage: T = iet.IntervalExchangeTransformation(p, [41, 132, 22, 135, 55, 333])
            sage: T.zorich_move(iterations=100)
            Traceback (most recent call last):
            ...
            ValueError: saddle connection found
        """
        if data:
            path = ''

        side = side_conversion(side)

        res = copy(self)
        for i in range(iterations):
            winner, m = res._zorich_move(side)
            if data:
                path += winner * m

        if data:
            return res, path
        else:
            return res

    def _rauzy_move(self, side=-1, error_on_saddles=True):
        r"""
        Perform a Rauzy move inplace

        INPUT:

        - ``side`` - must be 0 or -1 (no verification)

        - ``error_on_saddles`` - (default ``True``) whether an error is raised
          when a saddle connections is encountered

        OUTPUT:

        - ``T`` - the iet after Rauzy induction

        - ``winner`` - either ``'t'`` or ``'b'`` (and possibly ``None`` if
          ``error_on_saddles`` is ``False``)

        - ``(a,b,c)`` - a triple of letter such that the towers are obtained by
          applying the substitution `a \mapsto bc`.

        TESTS::

            sage: from surface_dynamics import *

            sage: p = iet.Permutation('a b c d', 'd c b a')
            sage: K.<sqrt2> = QuadraticField(2)
            sage: T = iet.IntervalExchangeTransformation(p, [1,1,1,sqrt2])
            sage: T._rauzy_move()
            ('t', ('a', 'a', 'd'))
            sage: T._rauzy_move()
            ('b', ('d', 'b', 'd'))
            sage: T._rauzy_move()
            ('t', ('b', 'b', 'c'))
            sage: T._rauzy_move()
            ('b', ('c', 'b', 'c'))
            sage: T._rauzy_move()
            ('t', ('b', 'b', 'd'))
            sage: T._rauzy_move()
            ('b', ('d', 'c', 'd'))
            sage: T._rauzy_move()
            ('t', ('c', 'c', 'd'))
            sage: T._rauzy_move()
            ('b', ('d', 'a', 'd'))
            sage: T
            Interval exchange transformation of [0, -4*sqrt2 + 7[ with permutation
            a d b c
            d c b a

        Saddle connections::

            sage: p = iet.Permutation('a b c', 'c b a')
            sage: T = iet.IntervalExchangeTransformation(p, [1,2,1])
            sage: T._rauzy_move()
            Traceback (most recent call last):
            ...
            ValueError: saddle connection found
            sage: T._rauzy_move(error_on_saddles=False)
            (None, ('a', 'a', 'c'))
            sage: T.lengths()
            (1, 2, 0)
            sage: T.permutation()
            a b
            a b

            sage: p = iet.Permutation([0, 1, 2, 3], [3, 1, 2, 0])
            sage: T = iet.IntervalExchangeTransformation(p, [13, 2, 22, 13])
            sage: T._rauzy_move(0, error_on_saddles=False)
            (None, (3, 3, 0))
            sage: T
            Interval exchange transformation of [0, 37[ with permutation
            1 2 3
            1 2 3
            sage: print(T._lengths)
            (0, 2, 22, 13)
            sage: print(T._permutation._labels)
            [[1, 2, 3], [1, 2, 3]]
        """
        top = self._permutation._labels[0][side]
        bot = self._permutation._labels[1][side]

        unrank = self._permutation.alphabet().unrank
        top_letter = unrank(top)
        bot_letter = unrank(bot)

        length_top = self._lengths[top]
        length_bot = self._lengths[bot]

        if length_top > length_bot:
            winner = 0 # TODO: this value is ignored
            winner_interval = top
            loser_interval = bot
            abc = (bot_letter, bot_letter, top_letter)
            winner = 't'
        elif length_top < length_bot:
            winner = 1 # TODO: this value is ignored
            winner_interval = bot
            loser_interval = top
            abc = (top_letter, bot_letter, top_letter)
            winner = 'b'
        elif error_on_saddles:
            raise ValueError("saddle connection found")
        else:
            # we do a pseudo-top Rauzy induction and remove the bot interval
            # (the iet get one interval less)
            p = self._permutation
            top = p._labels[0][side]
            bot = p._labels[1][side]
            p._identify_intervals(side)
            self._lengths[top] = 0
            return None, (bot_letter,bot_letter,top_letter)

        self._permutation = self._permutation.rauzy_move(winner=winner, side=side, inplace=True)
        self._lengths[winner_interval] -= self._lengths[loser_interval]

        return winner, abc

    def _backward_rauzy_move(self, winner, side=-1):
        r"""
        Inplace backward Rauzy move.

        EXAMPLES::

            sage: from surface_dynamics import iet
            sage: x = polygen(QQ)
            sage: K.<cbrt2> = NumberField(x^3 - 2, embedding=AA(2)**(1/3))
            sage: p = iet.Permutation("a b c d", "d c b a")
            sage: T0 = iet.IntervalExchangeTransformation(p, [1, cbrt2, cbrt2**2, cbrt2 - 1])
            sage: T1 = copy(T0)
            sage: T1.lengths()
            (1, cbrt2, cbrt2^2, cbrt2 - 1)
            sage: T1._backward_rauzy_move(0)
            sage: T1.lengths()
            (1, cbrt2, cbrt2^2, cbrt2^2 + cbrt2 - 1)
            sage: _ = T1._rauzy_move()
            sage: T1 == T0
            True

            sage: T1._backward_rauzy_move(0)
            sage: T1._backward_rauzy_move(1)
            sage: T1._backward_rauzy_move(1)
            sage: T1._backward_rauzy_move(0)
            sage: _ = T1._rauzy_move()
            sage: _ = T1._rauzy_move()
            sage: _ = T1._rauzy_move()
            sage: _ = T1._rauzy_move()
            sage: T1 == T0
            True
        """
        self._permutation = self._permutation.backward_rauzy_move(winner=winner, side=side, inplace=True)
        winner_interval = self._permutation._labels[winner][side]
        loser_interval = self._permutation._labels[1-winner][side]
        self._lengths[winner_interval] += self._lengths[loser_interval]

    def _zorich_move(self, side=-1):
        r"""
        Performs a Zorich move (acceleration of Rauzy) inplace

        INPUT:

        - ``side`` - must be 0 or -1 (no verification)

        OUTPUT:

        - ``winner_letter`` - whether top or bot was done

        - ``m`` -- number of Rauzy made on the same side

        TESTS::

            sage: from surface_dynamics import *

            sage: p = iet.Permutation('a b', 'b a')
            sage: K.<sqrt3> = QuadraticField(3)
            sage: t = iet.IntervalExchangeTransformation(p, [1, sqrt3 - 1])
            sage: t._zorich_move()
            ('b', 1)
            sage: t._zorich_move()
            ('t', 2)
            sage: t._zorich_move()
            ('b', 1)
            sage: t._zorich_move()
            ('t', 2)
            sage: t._zorich_move()
            ('b', 1)
            sage: continued_fraction(sqrt3 - 1)
            [0; (1, 2)*]

            sage: x = polygen(ZZ)
            sage: K.<a> = NumberField(x^3 - 2, embedding=AA(2)**(1/3))
            sage: t = iet.IntervalExchangeTransformation(p, [1, a])
            sage: [t._zorich_move()[1] for _ in range(10)]
            [1, 3, 1, 5, 1, 1, 4, 1, 1, 8]
            sage: continued_fraction(a)
            [1; 3, 1, 5, 1, 1, 4, 1, 1, 8, 1, 14, 1, 10, 2, 1, 4, 12, 2, 3, ...]

        A self-similar example in genus 2::

            sage: x = polygen(ZZ)
            sage: poly = x^4 - 11*x^3 + 21*x^2 - 11*x + 1
            sage: l = max(poly.roots(AA, False))
            sage: K.<a> = NumberField(poly, embedding=l)
            sage: lengths = vector([-3*a^3 + 33*a^2 - 63*a + 33, -4*a^3 + 42*a^2 - 63*a + 14,
            ....:     7*a^3 - 74*a^2 + 116*a - 34, -a^2 + 10*a - 10])
            sage: p = iet.Permutation('a b c d', 'd c b a')
            sage: t = iet.IntervalExchangeTransformation(p, lengths)
            sage: [t._zorich_move() for _ in range(6)]
            [('t', 1), ('b', 2),  ('t', 2), ('b', 1), ('t', 2), ('b', 2)]
            sage: lengths == a * t.lengths()
            True
            sage: [t._zorich_move(side=0) for _ in range(6)]
            [('b', 1), ('t', 2), ('b', 2), ('t', 1), ('b', 2), ('t', 2)]
            sage: lengths == a^2 * t.lengths()
            True

        Saddle connection detection::

            sage: p = iet.Permutation('a b c', 'c b a')
            sage: T = iet.IntervalExchangeTransformation(p, [41, 1, 5])
            sage: T._zorich_move()
            Traceback (most recent call last):
            ...
            ValueError: saddle connection found
        """
        top = self._permutation._labels[0][side]
        bot = self._permutation._labels[1][side]

        length_top = self._lengths[top]
        length_bot = self._lengths[bot]

        if length_top > length_bot:
            winner = 0
            winner_letter = 't'
            winner_interval = top
            loser_interval = bot
        elif length_top < length_bot:
            winner = 1
            winner_letter = 'b'
            winner_interval = bot
            loser_interval = top
        else:
            raise ValueError("saddle connection found")

        # number of full loops
        lwin = self._lengths[winner_interval]
        loser = 1 - winner
        loser_row = self._permutation._labels[loser]
        llos = 0
        k = 0
        if side == -1:
            # right induction
            j = -1
            while loser_row[j] != winner_interval:
                llos += self._lengths[loser_row[j]]
                j -= 1
                k += 1
        else:
            # left induction
            j = 0
            while loser_row[j] != winner_interval:
                llos += self._lengths[loser_row[j]]
                j += 1
                k += 1

        # remove the full loops
        m = (lwin / llos).floor()
        self._lengths[winner_interval] -= m*llos

        # remaining steps
        r = 0
        while self._lengths[winner_interval] >= self._lengths[loser_interval]:
            self._lengths[winner_interval] -= self._lengths[loser_interval]
            self._permutation.rauzy_move(winner=winner, side=side, inplace=True)
            loser_interval = self._permutation._labels[loser][side]
            r += 1

        if self._lengths[winner_interval].is_zero():
            raise ValueError("saddle connection found")

        return winner_letter, k*m + r

    def __copy__(self):
        r"""
        Returns a copy of this interval exchange transformation.

        EXAMPLES::

            sage: from surface_dynamics import *

            sage: t = iet.IntervalExchangeTransformation(('a b','b a'),[1,1])
            sage: s = copy(t)
            sage: s == t
            True
            sage: s is t
            False
        """
        res = self.__class__()
        res._base_ring = self._base_ring
        res._vector_space = self._vector_space
        res._permutation = copy(self._permutation)
        res._lengths = copy(self._lengths)
        return res

    def plot_function(self,**d):
        r"""
        Return a plot of the interval exchange transformation as a
        function.

        INPUT:

        - Any option that is accepted by line2d

        OUTPUT:

        2d plot -- a plot of the iet as a function

        EXAMPLES::

            sage: from surface_dynamics import *

            sage: t = iet.IntervalExchangeTransformation(('a b c d','d a c b'),[1,1,1,1])
            sage: t.plot_function(rgbcolor=(0,1,0))    # not tested (problem with matplotlib font cache)
            Graphics object consisting of 4 graphics primitives
        """
        from sage.plot.plot import Graphics
        from sage.plot.line import line2d

        G = Graphics()
        l = self.singularities()
        t = self._permutation._twin

        for i in range(len(self._permutation)):
            j = t[0][i]
            G += line2d([(l[0][i],l[1][j]),(l[0][i+1],l[1][j+1])],**d)

        return G

    def plot_two_intervals(
        self,
        position=(0,0),
        vertical_alignment = 'center',
        horizontal_alignment = 'left',
        interval_height=0.1,
        labels_height=0.05,
        fontsize=14,
        labels=True,
        colors=None):
        r"""
        Returns a picture of the interval exchange transformation.

        INPUT:

        - ``position`` - a 2-uple of the position

        - ``horizontal_alignment`` - left (default), center or right

        - ``labels`` - boolean (default: True)

        - ``fontsize`` - the size of the label


        OUTPUT:

        2d plot -- a plot of the two intervals (domain and range)

        EXAMPLES::

            sage: from surface_dynamics import *

            sage: t = iet.IntervalExchangeTransformation(('a b','b a'),[1,1])
            sage: t.plot_two_intervals() # random output due to matplotlib deprecation warnings with SageMath <9.1
            Graphics object consisting of 8 graphics primitives
        """
        from sage.plot.plot import Graphics
        from sage.plot.line import line2d
        try:
            from sage.plot.plot import text
        except ImportError:
            from sage.plot.text import text
        from sage.plot.colors import rainbow

        G = Graphics()

        lengths = list(map(float, self._lengths))
        total_length = sum(lengths)

        if colors is None:
            colors = rainbow(len(self._permutation), 'rgbtuple')

        if horizontal_alignment == 'left':
            s = position[0]
        elif horizontal_alignment == 'center':
            s = position[0] - total_length / 2
        elif horizontal_alignment == 'right':
            s = position[0] - total_length
        else:
            raise ValueError("horizontal_alignement must be left, center or right")

        top_height = position[1] + interval_height
        for i in self._permutation._labels[0]:
            G += line2d([(s,top_height),(s+lengths[i],top_height)],
                rgbcolor=colors[i])
            if labels is True:
                G += text(str(self._permutation._alphabet.unrank(i)),
                    (s+float(lengths[i])/2,top_height+labels_height),
                    horizontal_alignment='center',
                    rgbcolor=colors[i],
                    fontsize=fontsize)

            s += lengths[i]

        if horizontal_alignment == 'left':
            s = position[0]
        elif horizontal_alignment == 'center':
            s = position[0] - total_length / 2
        elif horizontal_alignment == 'right':
            s = position[0] - total_length
        else:
            raise ValueError("horizontal_alignement must be left, center or right")

        bottom_height = position[1] - interval_height
        for i in self._permutation._labels[1]:
            G += line2d([(s,bottom_height), (s+lengths[i],bottom_height)],
                rgbcolor=colors[i])
            if labels is True:
                G += text(str(self._permutation._alphabet.unrank(i)),
                    (s+float(lengths[i])/2,bottom_height-labels_height),
                    horizontal_alignment='center',
                    rgbcolor=colors[i],
                    fontsize=fontsize)
            s += lengths[i]

        return G

    def plot_towers(self, iterations, position=(0,0), colors=None):
        """
        Plot the towers of this interval exchange obtained from Rauzy induction.

        INPUT:

        - ``nb_iterations`` -- the number of steps of Rauzy induction

        - ``colors`` -- (optional) colors for the towers

        EXAMPLES::

            sage: from surface_dynamics import *

            sage: p = iet.Permutation('A B', 'B A')
            sage: T = iet.IntervalExchangeTransformation(p, [0.41510826, 0.58489174])
            sage: T.plot_towers(iterations=5)   # not tested (problem with matplotlib font cache)
            Graphics object consisting of 65 graphics primitives
        """
        px, py = map(float, position)

        T,_,towers = self.rauzy_move(iterations=iterations,data=True)
        pi = T.permutation()
        A = pi.alphabet()
<<<<<<< HEAD
        lengths = [float(length) for length in T.lengths()]
=======
        lengths = list(map(float, T.lengths()))
>>>>>>> 11fbf2f3

        if colors is None:
            from sage.plot.colors import rainbow
            colors = {a:z for a,z in zip(A, rainbow(len(A)))}

        from sage.plot.graphics import Graphics
        from sage.plot.line import line2d
        from sage.plot.polygon import polygon2d
        from sage.plot.text import text
        G = Graphics()
        x = px
        for letter in pi[0]:
            y = x + lengths[A.rank(letter)]
            tower = towers.image(letter)
            h = tower.length()
            G += line2d([(x,py),(x,py+h)], color='black')
            G += line2d([(y,py),(y,py+h)], color='black')
            for i,a in enumerate(tower):
                G += line2d([(x,py+i),(y,py+i)], color='black')
                G += polygon2d([(x,py+i),(y,py+i),(y,py+i+1),(x,py+i+1)], color=colors[a], alpha=0.4)
                G += text(a, ((x+y)/2, py+i+.5), color='darkgray')
            G += line2d([(x,py+h),(y,py+h)], color='black', linestyle='dashed')
            G += text(letter, ((x+y)/2, py+h+.5), color='black', fontsize='large')
            x = y
        x = px
        G += line2d([(px,py-.5),(px+sum(lengths),py-.5)], color='black')
        for letter in pi[1]:
            y = x + lengths[A.rank(letter)]
            G += line2d([(x,py-.7),(x,py-.3)], color='black')
            G += text(letter, ((x+y)/2, py-.5), color='black', fontsize='large')
            x = y
        G += line2d([(x,py-.7),(x,py-.3)], color='black')

        return G

    plot = plot_two_intervals

    def show(self):
        r"""
        Shows a picture of the interval exchange transformation

        EXAMPLES::

            sage: from surface_dynamics import *

            sage: phi = QQbar((sqrt(5)-1)/2)
            sage: t = iet.IntervalExchangeTransformation(('a b','b a'),[1,phi])
            sage: t.show() # not tested (problem with matplotlib font cache)
        """
        self.plot_two_intervals().show(axes=False)<|MERGE_RESOLUTION|>--- conflicted
+++ resolved
@@ -1962,11 +1962,7 @@
         T,_,towers = self.rauzy_move(iterations=iterations,data=True)
         pi = T.permutation()
         A = pi.alphabet()
-<<<<<<< HEAD
         lengths = [float(length) for length in T.lengths()]
-=======
-        lengths = list(map(float, T.lengths()))
->>>>>>> 11fbf2f3
 
         if colors is None:
             from sage.plot.colors import rainbow
