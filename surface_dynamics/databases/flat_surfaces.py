--- conflicted
+++ resolved
@@ -139,14 +139,8 @@
 
             sage: tmp_dir = tempfile.TemporaryDirectory()
             sage: C = CylinderDiagrams(tmp_dir.name, read_only=False)
-<<<<<<< HEAD
-            sage: C.update(AbelianStratum(4))
+            sage: C.update(Stratum([4], k=1))
             sage: sorted(f.name for f in C.path.iterdir())
-=======
-            sage: C.update(Stratum([4], k=1))
-            sage: import os
-            sage: sorted(os.listdir(C.path))
->>>>>>> 7cf8c5e7
             ['cyl_diags-4-hyp-1',
              'cyl_diags-4-hyp-2',
              'cyl_diags-4-hyp-3',
@@ -223,11 +217,7 @@
             sage: D.has_stratum(Stratum([12], k=2))
             True
         """
-<<<<<<< HEAD
         return (self.path / self.filename(stratum)).is_file()
-=======
-        return os.path.isfile(os.path.join(self.path, self.filename(stratum)))
->>>>>>> 7cf8c5e7
 
     def update(self, stratum):
         r"""
@@ -272,11 +262,7 @@
                 comp = g[:i].replace('p', '-1')
                 s.add(comp)
 
-<<<<<<< HEAD
-        return sorted(QuadraticStratum(map(Integer, g.split('_'))) for g in s)
-=======
         return sorted(Stratum(list(map(Integer,g.split('_'))), k=2) for g in s)
->>>>>>> 7cf8c5e7
 
     def get(self, stratum):
         r"""
@@ -429,15 +415,8 @@
 
         EXAMPLES::
 
-<<<<<<< HEAD
-            sage: from surface_dynamics import *
-            sage: from surface_dynamics.databases.flat_surfaces import CylinderDiagrams
-=======
             sage: from surface_dynamics import Stratum
             sage: from surface_dynamics.databases.flat_surfaces import CylinderDiagrams
-
-            sage: import os
->>>>>>> 7cf8c5e7
 
             sage: C = CylinderDiagrams(tmp_dir(), read_only=False)
             sage: C.clean()
@@ -492,11 +471,7 @@
 
         EXAMPLES::
 
-<<<<<<< HEAD
-            sage: from surface_dynamics import *
-=======
             sage: from surface_dynamics import Stratum
->>>>>>> 7cf8c5e7
             sage: from surface_dynamics.databases.flat_surfaces import CylinderDiagrams
 
             sage: C = CylinderDiagrams(tmp_dir(), read_only=False)
@@ -533,11 +508,7 @@
 
         EXAMPLES::
 
-<<<<<<< HEAD
-            sage: from surface_dynamics import *
-=======
             sage: from surface_dynamics import Stratum
->>>>>>> 7cf8c5e7
             sage: from surface_dynamics.databases.flat_surfaces import CylinderDiagrams
 
             sage: C = CylinderDiagrams(tmp_dir(), read_only=False)
@@ -561,15 +532,9 @@
 
         if ncyls is None:
             from itertools import chain
-<<<<<<< HEAD
-            g = comp.stratum().genus()
-            s = comp.stratum().nb_zeros()
-            return chain(*(self.get_iterator(comp, i) for i in range(1, g + s)))
-=======
             g = comp.stratum().surface_genus()
             s = len(comp.stratum().signature())
-            return chain(*(self.get_iterator(comp,i) for i in range(1,g+s)))
->>>>>>> 7cf8c5e7
+            return chain(*(self.get_iterator(comp, i) for i in range(1, g + s)))
 
         filename = self.path / self.filename(comp, ncyls)
         if not filename.is_file():
@@ -667,11 +632,7 @@
 
         EXAMPLES::
 
-<<<<<<< HEAD
-            sage: from surface_dynamics import *
-=======
             sage: from surface_dynamics import Stratum
->>>>>>> 7cf8c5e7
             sage: from surface_dynamics.databases.flat_surfaces import CylinderDiagrams
 
             sage: C = CylinderDiagrams(tmp_dir(), read_only=False)
@@ -724,14 +685,8 @@
             return sum(self.count(cc, ncyls) for cc in comp.components())
 
         if ncyls is None:
-<<<<<<< HEAD
-            g = comp.stratum().genus()
-            s = comp.stratum().nb_zeros()
-            return sum((self.count(comp, i) for i in range(1, g + s)))
-=======
             g = comp.stratum().surface_genus()
             s = len(comp.stratum().signature())
-            return sum((self.count(comp,i) for i in range(1,g+s)))
->>>>>>> 7cf8c5e7
+            return sum((self.count(comp, i) for i in range(1, g + s)))
 
         return line_count(self.path / self.filename(comp, ncyls))