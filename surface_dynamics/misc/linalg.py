--- conflicted
+++ resolved
@@ -10,15 +10,11 @@
 #                  https://www.gnu.org/licenses/
 #*****************************************************************************
 
-<<<<<<< HEAD
-from sage.all import ZZ, QQ, vector, Compositions, gcd, lcm, Polyhedron
-from sage.numerical.mip import MixedIntegerLinearProgram, MIPSolverException
-=======
 from sage.arith.all import gcd, lcm
 from sage.arith.misc import binomial
 from sage.rings.all import ZZ, QQ
 from sage.geometry.polyhedron.constructor import Polyhedron
->>>>>>> 91bcbc13
+from sage.numerical.mip import MixedIntegerLinearProgram, MIPSolverException
 
 def relation_space(v):
     r"""
@@ -392,7 +388,6 @@
         simplex = [P.Vrepresentation(i).vector() for i in t]
         yield [(r / gcd(r)).change_ring(ZZ) for r in simplex]
 
-<<<<<<< HEAD
 def has_positive_linear_combination(vectors, d, solver="PPL"):
     r"""
     Test whether the given ``vectors`` admit a linear combination that is positive.
@@ -419,7 +414,7 @@
         except MIPSolverException:
             return False
     return True
-=======
+
 def symbolic_matrix_power(M, n):
     r"""
     Return the symbolic power ``M^n`` of the unipotent matrix ``M``.
@@ -454,5 +449,4 @@
         result += binomial(n, p) * P
         P *= N
         p += 1
-    return result
->>>>>>> 91bcbc13
+    return result